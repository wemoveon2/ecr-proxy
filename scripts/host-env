#!/bin/bash
set -e

uid=${UID?}
gid=${GID?}
user=${USER:-"build"}
export HOME="/home/${user}"

<<<<<<< HEAD
# If running user is not root, pivot to custom user/group
=======
# If running user is not root, make a custom user/group
>>>>>>> f853fa98
[ "$uid" != "0" ] && {
    getent group "$gid" && groupdel "$gid"
    getent passwd "$uid" && userdel "$uid"
    groupadd -g "$gid" "${user}"
    useradd \
<<<<<<< HEAD
        -g "$gid" \
        -G sudo \
        -u "$uid" \
        -d "/home/${user}" \
        -s /bin/bash \
        "${user}"
    setpriv --reuid="$uid" --regid="$gid" --init-groups "$@"
}

exec "$@"
=======
    	-g "$gid" \
    	-G sudo \
    	-u "$uid" \
    	-d "/home/${user}" \
    	-s /bin/bash \
    	"${user}"
}

cd "$HOME"

# If running user is not root, pivot to running user
[ "$uid" != "0" ] && {
    setpriv --reuid="$uid" --regid="$gid" --init-groups "$@"
}
>>>>>>> f853fa98
<|MERGE_RESOLUTION|>--- conflicted
+++ resolved
@@ -6,40 +6,20 @@
 user=${USER:-"build"}
 export HOME="/home/${user}"
 
-<<<<<<< HEAD
 # If running user is not root, pivot to custom user/group
-=======
-# If running user is not root, make a custom user/group
->>>>>>> f853fa98
 [ "$uid" != "0" ] && {
     getent group "$gid" && groupdel "$gid"
     getent passwd "$uid" && userdel "$uid"
     groupadd -g "$gid" "${user}"
     useradd \
-<<<<<<< HEAD
         -g "$gid" \
         -G sudo \
         -u "$uid" \
         -d "/home/${user}" \
         -s /bin/bash \
-        "${user}"
+    "${user}"
     setpriv --reuid="$uid" --regid="$gid" --init-groups "$@"
 }
 
 exec "$@"
-=======
-    	-g "$gid" \
-    	-G sudo \
-    	-u "$uid" \
-    	-d "/home/${user}" \
-    	-s /bin/bash \
-    	"${user}"
-}
 
-cd "$HOME"
-
-# If running user is not root, pivot to running user
-[ "$uid" != "0" ] && {
-    setpriv --reuid="$uid" --regid="$gid" --init-groups "$@"
-}
->>>>>>> f853fa98
